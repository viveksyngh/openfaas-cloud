--- conflicted
+++ resolved
@@ -51,21 +51,15 @@
 
 	err = deploy(tars, pushEvent.Repository.Owner.Login, pushEvent.Repository.Name)
 	if err != nil {
-<<<<<<< HEAD
-		log.Println("Error deploying tar(s): ", err.Error())
-		os.Exit(-1)
+		log.Println(err)
 	}
 
-	return []byte(fmt.Sprintf("Deployed tar from: %s", tars))
-=======
-		log.Println(err)
-	}
 	err = collect(pushEvent, stack)
 	if err != nil {
 		log.Println(err)
 	}
 
-	return []byte(fmt.Sprintf("Tar at: %s", tars))
+	return []byte(fmt.Sprintf("Deployed tar from: %s", tars))
 }
 
 func collect(pushEvent PushEvent, stack *stack.Services) error {
@@ -108,5 +102,4 @@
 	Functions []string
 	Repo      string
 	Owner     string
->>>>>>> ad797400
 }